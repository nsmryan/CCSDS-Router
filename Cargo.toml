--- conflicted
+++ resolved
@@ -34,10 +34,6 @@
 
 itertools = "0.8"
 
-<<<<<<< HEAD
 ctrlc = "3.1"
 
-ccsds_primary_header="0.4"
-=======
-ccsds_primary_header="0.6"
->>>>>>> 27ca2b14
+ccsds_primary_header="0.6"