[package]
name = "ccsds_router"
version = "0.1.0"
authors = ["Noah Ryan <nsmryan@gmail.com>"]
license = "MIT"
<<<<<<< HEAD
repository = "homepage='https://github.com/nsmryan/CCSDS-Router'"
=======
repository = "homepage=https://github.com/nsmryan/CCSDS-Router"
>>>>>>> 53708a52

[dependencies]
imgui-sdl2 = "0.5"
imgui = "0.0.22"
sdl2 = "0.32.1"
gl = "0.10.0"
<<<<<<< HEAD
imgui-opengl-renderer = "0.3"
=======
imgui-opengl-renderer = "0.4"
# imgui-ext = "0.1"
>>>>>>> 53708a52

bytes = "0.4"
byteorder = "1.2"

num        = "0.2"
num-traits = "0.2"
num-derive = "0.2"

serde        = "1.0"
serde_json   = "1.0"
serde_derive = "1.0"

log = "0.4"
simplelog = "^0.5.0"

chrono = "0.4"

floating-duration = "0.1"

structopt = "0.2"

hexdump = "0.1"

itertools = "0.8"

ctrlc = "3.1"

ccsds_primary_header="0.10.2"<|MERGE_RESOLUTION|>--- conflicted
+++ resolved
@@ -3,23 +3,15 @@
 version = "0.1.0"
 authors = ["Noah Ryan <nsmryan@gmail.com>"]
 license = "MIT"
-<<<<<<< HEAD
 repository = "homepage='https://github.com/nsmryan/CCSDS-Router'"
-=======
-repository = "homepage=https://github.com/nsmryan/CCSDS-Router"
->>>>>>> 53708a52
+categories=["network-programming"]
 
 [dependencies]
 imgui-sdl2 = "0.5"
 imgui = "0.0.22"
 sdl2 = "0.32.1"
 gl = "0.10.0"
-<<<<<<< HEAD
-imgui-opengl-renderer = "0.3"
-=======
 imgui-opengl-renderer = "0.4"
-# imgui-ext = "0.1"
->>>>>>> 53708a52
 
 bytes = "0.4"
 byteorder = "1.2"
@@ -47,4 +39,5 @@
 
 ctrlc = "3.1"
 
-ccsds_primary_header="0.10.2"+ccsds_primary_header="0.10.4"
+backplane = "0.0.1"